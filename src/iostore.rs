--- conflicted
+++ resolved
@@ -8,16 +8,7 @@
 use anyhow::{bail, Context, Result};
 use fs_err as fs;
 
-<<<<<<< HEAD
-use crate::{container_header::{FIoContainerHeader, StoreEntryRef}, ser::*, Config, EIoChunkType, EIoStoreTocVersion, FIoChunkId, FPackageId, Toc};
-use crate::container_header::EIoContainerHeaderVersion;
-=======
-use crate::{
-    container_header::{FIoContainerHeader, StoreEntry},
-    ser::*,
-    Config, EIoChunkType, FIoChunkId, FPackageId, Toc,
-};
->>>>>>> 160c5346
+use crate::{container_header::{FIoContainerHeader, EIoContainerHeaderVersion, StoreEntry}, ser::*, Config, EIoChunkType, EIoStoreTocVersion, FIoChunkId, FPackageId, Toc};
 
 macro_rules! indent_println {
     ($indent:expr, $($arg:tt)*) => {
